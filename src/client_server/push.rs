use super::State;
use crate::{ConduitResult, Database, Error, Ruma};
use ruma::{
    api::client::{
        error::ErrorKind,
        r0::push::{
            delete_pushrule, get_pushers, get_pushrule, get_pushrule_actions, get_pushrule_enabled,
<<<<<<< HEAD
            get_pushrules_all, set_pushrule, set_pushrule_actions, set_pushrule_enabled, RuleKind,
        },
    },
    events::EventType,
    push::{
        ConditionalPushRuleInit, ContentPushRule, OverridePushRule, PatternedPushRuleInit,
        RoomPushRule, SenderPushRule, SimplePushRuleInit, UnderridePushRule,
    },
=======
            get_pushrules_all, set_pusher, set_pushrule, set_pushrule_actions,
            set_pushrule_enabled, RuleKind,
        },
    },
    events::{push_rules, EventType},
    push::{
        ConditionalPushRuleInit, ContentPushRule, OverridePushRule, PatternedPushRuleInit,
        RoomPushRule, SenderPushRule, SimplePushRuleInit, UnderridePushRule,
    },
>>>>>>> e4dc7ea8
};

#[cfg(feature = "conduit_bin")]
use rocket::{delete, get, post, put};

#[cfg_attr(
    feature = "conduit_bin",
    get("/_matrix/client/r0/pushrules", data = "<body>")
)]
pub async fn get_pushrules_all_route(
    db: State<'_, Database>,
    body: Ruma<get_pushrules_all::Request>,
) -> ConduitResult<get_pushrules_all::Response> {
    let sender_user = body.sender_user.as_ref().expect("user is authenticated");

    let event = db
        .account_data
        .get::<push_rules::PushRulesEvent>(None, &sender_user, EventType::PushRules)?
        .ok_or(Error::BadRequest(
            ErrorKind::NotFound,
            "PushRules event not found.",
        ))?;

    Ok(get_pushrules_all::Response {
        global: event.content.global,
    }
    .into())
}

#[cfg_attr(
    feature = "conduit_bin",
    get("/_matrix/client/r0/pushrules/<_>/<_>/<_>", data = "<body>")
)]
pub async fn get_pushrule_route(
    db: State<'_, Database>,
    body: Ruma<get_pushrule::Request<'_>>,
) -> ConduitResult<get_pushrule::Response> {
    let sender_user = body.sender_user.as_ref().expect("user is authenticated");

    let event = db
        .account_data
<<<<<<< HEAD
        .get::<ruma::events::push_rules::PushRulesEvent>(None, &sender_user, EventType::PushRules)?
=======
        .get::<push_rules::PushRulesEvent>(None, &sender_user, EventType::PushRules)?
>>>>>>> e4dc7ea8
        .ok_or(Error::BadRequest(
            ErrorKind::NotFound,
            "PushRules event not found.",
        ))?;

    let global = event.content.global;
    let rule = match body.kind {
        RuleKind::Override => global
            .override_
            .iter()
            .find(|rule| rule.0.rule_id == body.rule_id)
            .map(|rule| rule.0.clone().into()),
        RuleKind::Underride => global
            .underride
            .iter()
            .find(|rule| rule.0.rule_id == body.rule_id)
            .map(|rule| rule.0.clone().into()),
        RuleKind::Sender => global
            .sender
            .iter()
            .find(|rule| rule.0.rule_id == body.rule_id)
            .map(|rule| rule.0.clone().into()),
        RuleKind::Room => global
            .room
            .iter()
            .find(|rule| rule.0.rule_id == body.rule_id)
            .map(|rule| rule.0.clone().into()),
        RuleKind::Content => global
            .content
            .iter()
            .find(|rule| rule.0.rule_id == body.rule_id)
            .map(|rule| rule.0.clone().into()),
        RuleKind::_Custom(_) => None,
    };

    if let Some(rule) = rule {
        Ok(get_pushrule::Response { rule }.into())
    } else {
<<<<<<< HEAD
        Err(Error::BadRequest(ErrorKind::NotFound, "Push rule not found.").into())
=======
        Err(Error::BadRequest(
            ErrorKind::NotFound,
            "Push rule not found.",
        ))
>>>>>>> e4dc7ea8
    }
}

#[cfg_attr(
    feature = "conduit_bin",
    put("/_matrix/client/r0/pushrules/<_>/<_>/<_>", data = "<body>")
)]
pub async fn set_pushrule_route(
    db: State<'_, Database>,
    body: Ruma<set_pushrule::Request<'_>>,
) -> ConduitResult<set_pushrule::Response> {
    let sender_user = body.sender_user.as_ref().expect("user is authenticated");

    if body.scope != "global" {
        return Err(Error::BadRequest(
            ErrorKind::InvalidParam,
            "Scopes other than 'global' are not supported.",
        ));
    }

    let mut event = db
        .account_data
<<<<<<< HEAD
        .get::<ruma::events::push_rules::PushRulesEvent>(None, &sender_user, EventType::PushRules)?
=======
        .get::<push_rules::PushRulesEvent>(None, &sender_user, EventType::PushRules)?
>>>>>>> e4dc7ea8
        .ok_or(Error::BadRequest(
            ErrorKind::NotFound,
            "PushRules event not found.",
        ))?;

    let global = &mut event.content.global;
    match body.kind {
        RuleKind::Override => {
            if let Some(rule) = global
                .override_
                .iter()
                .find(|rule| rule.0.rule_id == body.rule_id)
                .cloned()
            {
                global.override_.remove(&rule);
            }

            global.override_.insert(OverridePushRule(
                ConditionalPushRuleInit {
                    actions: body.actions.clone(),
                    default: false,
                    enabled: true,
                    rule_id: body.rule_id.clone(),
                    conditions: body.conditions.clone(),
                }
                .into(),
            ));
        }
        RuleKind::Underride => {
            if let Some(rule) = global
                .underride
                .iter()
                .find(|rule| rule.0.rule_id == body.rule_id)
                .cloned()
            {
                global.underride.remove(&rule);
            }

            global.underride.insert(UnderridePushRule(
                ConditionalPushRuleInit {
                    actions: body.actions.clone(),
                    default: false,
                    enabled: true,
                    rule_id: body.rule_id.clone(),
                    conditions: body.conditions.clone(),
                }
                .into(),
            ));
        }
        RuleKind::Sender => {
            if let Some(rule) = global
                .sender
                .iter()
                .find(|rule| rule.0.rule_id == body.rule_id)
                .cloned()
            {
                global.sender.remove(&rule);
            }

            global.sender.insert(SenderPushRule(
                SimplePushRuleInit {
                    actions: body.actions.clone(),
                    default: false,
                    enabled: true,
                    rule_id: body.rule_id.clone(),
                }
                .into(),
            ));
        }
        RuleKind::Room => {
            if let Some(rule) = global
                .room
                .iter()
                .find(|rule| rule.0.rule_id == body.rule_id)
                .cloned()
            {
                global.room.remove(&rule);
            }

            global.room.insert(RoomPushRule(
                SimplePushRuleInit {
                    actions: body.actions.clone(),
                    default: false,
                    enabled: true,
                    rule_id: body.rule_id.clone(),
                }
                .into(),
            ));
        }
        RuleKind::Content => {
            if let Some(rule) = global
                .content
                .iter()
                .find(|rule| rule.0.rule_id == body.rule_id)
                .cloned()
            {
                global.content.remove(&rule);
            }

            global.content.insert(ContentPushRule(
                PatternedPushRuleInit {
                    actions: body.actions.clone(),
                    default: false,
                    enabled: true,
                    rule_id: body.rule_id.clone(),
                    pattern: body.pattern.clone().unwrap_or_default(),
                }
                .into(),
            ));
        }
        RuleKind::_Custom(_) => {}
    }

    db.account_data.update(
        None,
        &sender_user,
        EventType::PushRules,
        &event,
        &db.globals,
    )?;

    db.flush().await?;

    Ok(set_pushrule::Response.into())
}

#[cfg_attr(
    feature = "conduit_bin",
    get("/_matrix/client/r0/pushrules/<_>/<_>/<_>/actions", data = "<body>")
)]
pub async fn get_pushrule_actions_route(
    db: State<'_, Database>,
    body: Ruma<get_pushrule_actions::Request<'_>>,
) -> ConduitResult<get_pushrule_actions::Response> {
    let sender_user = body.sender_user.as_ref().expect("user is authenticated");

    if body.scope != "global" {
        return Err(Error::BadRequest(
            ErrorKind::InvalidParam,
            "Scopes other than 'global' are not supported.",
        ));
    }

    let mut event = db
        .account_data
<<<<<<< HEAD
        .get::<ruma::events::push_rules::PushRulesEvent>(None, &sender_user, EventType::PushRules)?
=======
        .get::<push_rules::PushRulesEvent>(None, &sender_user, EventType::PushRules)?
>>>>>>> e4dc7ea8
        .ok_or(Error::BadRequest(
            ErrorKind::NotFound,
            "PushRules event not found.",
        ))?;

    let global = &mut event.content.global;
    let actions = match body.kind {
        RuleKind::Override => global
            .override_
            .iter()
            .find(|rule| rule.0.rule_id == body.rule_id)
            .map(|rule| rule.0.actions.clone()),
        RuleKind::Underride => global
            .underride
            .iter()
            .find(|rule| rule.0.rule_id == body.rule_id)
            .map(|rule| rule.0.actions.clone()),
        RuleKind::Sender => global
            .sender
            .iter()
            .find(|rule| rule.0.rule_id == body.rule_id)
            .map(|rule| rule.0.actions.clone()),
        RuleKind::Room => global
            .room
            .iter()
            .find(|rule| rule.0.rule_id == body.rule_id)
            .map(|rule| rule.0.actions.clone()),
        RuleKind::Content => global
            .content
            .iter()
            .find(|rule| rule.0.rule_id == body.rule_id)
            .map(|rule| rule.0.actions.clone()),
        RuleKind::_Custom(_) => None,
    };

    db.flush().await?;

    Ok(get_pushrule_actions::Response {
        actions: actions.unwrap_or_default(),
    }
    .into())
}

#[cfg_attr(
    feature = "conduit_bin",
    put("/_matrix/client/r0/pushrules/<_>/<_>/<_>/actions", data = "<body>")
)]
pub async fn set_pushrule_actions_route(
    db: State<'_, Database>,
    body: Ruma<set_pushrule_actions::Request<'_>>,
) -> ConduitResult<set_pushrule_actions::Response> {
    let sender_user = body.sender_user.as_ref().expect("user is authenticated");

    if body.scope != "global" {
        return Err(Error::BadRequest(
            ErrorKind::InvalidParam,
            "Scopes other than 'global' are not supported.",
        ));
    }

    let mut event = db
        .account_data
<<<<<<< HEAD
        .get::<ruma::events::push_rules::PushRulesEvent>(None, &sender_user, EventType::PushRules)?
=======
        .get::<push_rules::PushRulesEvent>(None, &sender_user, EventType::PushRules)?
>>>>>>> e4dc7ea8
        .ok_or(Error::BadRequest(
            ErrorKind::NotFound,
            "PushRules event not found.",
        ))?;

    let global = &mut event.content.global;
    match body.kind {
        RuleKind::Override => {
            if let Some(mut rule) = global
                .override_
                .iter()
                .find(|rule| rule.0.rule_id == body.rule_id)
                .cloned()
            {
                global.override_.remove(&rule);
                rule.0.actions = body.actions.clone();
                global.override_.insert(rule);
            }
        }
        RuleKind::Underride => {
            if let Some(mut rule) = global
                .underride
                .iter()
                .find(|rule| rule.0.rule_id == body.rule_id)
                .cloned()
            {
                global.underride.remove(&rule);
                rule.0.actions = body.actions.clone();
                global.underride.insert(rule);
            }
        }
        RuleKind::Sender => {
            if let Some(mut rule) = global
                .sender
                .iter()
                .find(|rule| rule.0.rule_id == body.rule_id)
                .cloned()
            {
                global.sender.remove(&rule);
                rule.0.actions = body.actions.clone();
                global.sender.insert(rule);
            }
        }
        RuleKind::Room => {
            if let Some(mut rule) = global
                .room
                .iter()
                .find(|rule| rule.0.rule_id == body.rule_id)
                .cloned()
            {
                global.room.remove(&rule);
                rule.0.actions = body.actions.clone();
                global.room.insert(rule);
            }
        }
        RuleKind::Content => {
            if let Some(mut rule) = global
                .content
                .iter()
                .find(|rule| rule.0.rule_id == body.rule_id)
                .cloned()
            {
                global.content.remove(&rule);
                rule.0.actions = body.actions.clone();
                global.content.insert(rule);
            }
        }
        RuleKind::_Custom(_) => {}
    };

    db.account_data.update(
        None,
        &sender_user,
        EventType::PushRules,
        &event,
        &db.globals,
    )?;

    db.flush().await?;

    Ok(set_pushrule_actions::Response.into())
}

#[cfg_attr(
    feature = "conduit_bin",
    get("/_matrix/client/r0/pushrules/<_>/<_>/<_>/enabled", data = "<body>")
)]
pub async fn get_pushrule_enabled_route(
    db: State<'_, Database>,
    body: Ruma<get_pushrule_enabled::Request<'_>>,
) -> ConduitResult<get_pushrule_enabled::Response> {
    let sender_user = body.sender_user.as_ref().expect("user is authenticated");

    if body.scope != "global" {
        return Err(Error::BadRequest(
            ErrorKind::InvalidParam,
            "Scopes other than 'global' are not supported.",
        ));
    }

    let mut event = db
        .account_data
<<<<<<< HEAD
        .get::<ruma::events::push_rules::PushRulesEvent>(None, &sender_user, EventType::PushRules)?
=======
        .get::<push_rules::PushRulesEvent>(None, &sender_user, EventType::PushRules)?
>>>>>>> e4dc7ea8
        .ok_or(Error::BadRequest(
            ErrorKind::NotFound,
            "PushRules event not found.",
        ))?;

    let global = &mut event.content.global;
    let enabled = match body.kind {
        RuleKind::Override => global
            .override_
            .iter()
            .find(|rule| rule.0.rule_id == body.rule_id)
            .map_or(false, |rule| rule.0.enabled),
        RuleKind::Underride => global
            .underride
            .iter()
            .find(|rule| rule.0.rule_id == body.rule_id)
            .map_or(false, |rule| rule.0.enabled),
        RuleKind::Sender => global
            .sender
            .iter()
            .find(|rule| rule.0.rule_id == body.rule_id)
            .map_or(false, |rule| rule.0.enabled),
        RuleKind::Room => global
            .room
            .iter()
            .find(|rule| rule.0.rule_id == body.rule_id)
            .map_or(false, |rule| rule.0.enabled),
        RuleKind::Content => global
            .content
            .iter()
            .find(|rule| rule.0.rule_id == body.rule_id)
            .map_or(false, |rule| rule.0.enabled),
        RuleKind::_Custom(_) => false,
    };

    db.flush().await?;

    Ok(get_pushrule_enabled::Response { enabled }.into())
}

#[cfg_attr(
    feature = "conduit_bin",
    put("/_matrix/client/r0/pushrules/<_>/<_>/<_>/enabled", data = "<body>")
)]
pub async fn set_pushrule_enabled_route(
    db: State<'_, Database>,
    body: Ruma<set_pushrule_enabled::Request<'_>>,
) -> ConduitResult<set_pushrule_enabled::Response> {
    let sender_user = body.sender_user.as_ref().expect("user is authenticated");

    if body.scope != "global" {
        return Err(Error::BadRequest(
            ErrorKind::InvalidParam,
            "Scopes other than 'global' are not supported.",
        ));
    }

    let mut event = db
        .account_data
<<<<<<< HEAD
        .get::<ruma::events::push_rules::PushRulesEvent>(None, &sender_user, EventType::PushRules)?
=======
        .get::<push_rules::PushRulesEvent>(None, &sender_user, EventType::PushRules)?
>>>>>>> e4dc7ea8
        .ok_or(Error::BadRequest(
            ErrorKind::NotFound,
            "PushRules event not found.",
        ))?;

    let global = &mut event.content.global;
    match body.kind {
        RuleKind::Override => {
            if let Some(mut rule) = global
                .override_
                .iter()
                .find(|rule| rule.0.rule_id == body.rule_id)
                .cloned()
            {
                global.override_.remove(&rule);
                rule.0.enabled = body.enabled;
                global.override_.insert(rule);
            }
        }
        RuleKind::Underride => {
            if let Some(mut rule) = global
                .underride
                .iter()
                .find(|rule| rule.0.rule_id == body.rule_id)
                .cloned()
            {
                global.underride.remove(&rule);
                rule.0.enabled = body.enabled;
                global.underride.insert(rule);
            }
        }
        RuleKind::Sender => {
            if let Some(mut rule) = global
                .sender
                .iter()
                .find(|rule| rule.0.rule_id == body.rule_id)
                .cloned()
            {
                global.sender.remove(&rule);
                rule.0.enabled = body.enabled;
                global.sender.insert(rule);
            }
        }
        RuleKind::Room => {
            if let Some(mut rule) = global
                .room
                .iter()
                .find(|rule| rule.0.rule_id == body.rule_id)
                .cloned()
            {
                global.room.remove(&rule);
                rule.0.enabled = body.enabled;
                global.room.insert(rule);
            }
        }
        RuleKind::Content => {
            if let Some(mut rule) = global
                .content
                .iter()
                .find(|rule| rule.0.rule_id == body.rule_id)
                .cloned()
            {
                global.content.remove(&rule);
                rule.0.enabled = body.enabled;
                global.content.insert(rule);
            }
        }
        RuleKind::_Custom(_) => {}
    }

    db.account_data.update(
        None,
        &sender_user,
        EventType::PushRules,
        &event,
        &db.globals,
    )?;

    db.flush().await?;

    Ok(set_pushrule_enabled::Response.into())
}

#[cfg_attr(
    feature = "conduit_bin",
    delete("/_matrix/client/r0/pushrules/<_>/<_>/<_>", data = "<body>")
)]
pub async fn delete_pushrule_route(
    db: State<'_, Database>,
    body: Ruma<delete_pushrule::Request<'_>>,
) -> ConduitResult<delete_pushrule::Response> {
    let sender_user = body.sender_user.as_ref().expect("user is authenticated");

    if body.scope != "global" {
        return Err(Error::BadRequest(
            ErrorKind::InvalidParam,
            "Scopes other than 'global' are not supported.",
        ));
    }

    let mut event = db
        .account_data
<<<<<<< HEAD
        .get::<ruma::events::push_rules::PushRulesEvent>(None, &sender_user, EventType::PushRules)?
=======
        .get::<push_rules::PushRulesEvent>(None, &sender_user, EventType::PushRules)?
>>>>>>> e4dc7ea8
        .ok_or(Error::BadRequest(
            ErrorKind::NotFound,
            "PushRules event not found.",
        ))?;

    let global = &mut event.content.global;
    match body.kind {
        RuleKind::Override => {
            if let Some(rule) = global
                .override_
                .iter()
                .find(|rule| rule.0.rule_id == body.rule_id)
                .cloned()
            {
                global.override_.remove(&rule);
            }
        }
        RuleKind::Underride => {
            if let Some(rule) = global
                .underride
                .iter()
                .find(|rule| rule.0.rule_id == body.rule_id)
                .cloned()
            {
                global.underride.remove(&rule);
            }
        }
        RuleKind::Sender => {
            if let Some(rule) = global
                .sender
                .iter()
                .find(|rule| rule.0.rule_id == body.rule_id)
                .cloned()
            {
                global.sender.remove(&rule);
            }
        }
        RuleKind::Room => {
            if let Some(rule) = global
                .room
                .iter()
                .find(|rule| rule.0.rule_id == body.rule_id)
                .cloned()
            {
                global.room.remove(&rule);
            }
        }
        RuleKind::Content => {
            if let Some(rule) = global
                .content
                .iter()
                .find(|rule| rule.0.rule_id == body.rule_id)
                .cloned()
            {
                global.content.remove(&rule);
            }
        }
        RuleKind::_Custom(_) => {}
<<<<<<< HEAD
    }

    db.account_data.update(
        None,
        &sender_user,
        EventType::PushRules,
        &event,
        &db.globals,
    )?;

    db.flush().await?;

    Ok(delete_pushrule::Response.into())
}

#[cfg_attr(feature = "conduit_bin", get("/_matrix/client/r0/pushers"))]
pub async fn get_pushers_route() -> ConduitResult<get_pushers::Response> {
    Ok(get_pushers::Response {
        pushers: Vec::new(),
=======
>>>>>>> e4dc7ea8
    }

    db.account_data.update(
        None,
        &sender_user,
        EventType::PushRules,
        &event,
        &db.globals,
    )?;

    db.flush().await?;

    Ok(delete_pushrule::Response.into())
}

#[cfg_attr(
    feature = "conduit_bin",
    get("/_matrix/client/r0/pushers", data = "<body>")
)]
pub async fn get_pushers_route(
    db: State<'_, Database>,
    body: Ruma<get_pushers::Request>,
) -> ConduitResult<get_pushers::Response> {
    let sender = body.sender_user.as_ref().expect("authenticated endpoint");

    Ok(get_pushers::Response {
        pushers: db.pusher.get_pusher(sender)?,
    }
    .into())
}

#[cfg_attr(
    feature = "conduit_bin",
    post("/_matrix/client/r0/pushers/set", data = "<body>")
)]
pub async fn set_pushers_route(
    db: State<'_, Database>,
    body: Ruma<set_pusher::Request>,
) -> ConduitResult<set_pusher::Response> {
    let sender = body.sender_user.as_ref().expect("authenticated endpoint");
    let pusher = body.pusher.clone();

    db.pusher.set_pusher(sender, pusher)?;

    db.flush().await?;

    Ok(set_pusher::Response::default().into())
}<|MERGE_RESOLUTION|>--- conflicted
+++ resolved
@@ -5,16 +5,6 @@
         error::ErrorKind,
         r0::push::{
             delete_pushrule, get_pushers, get_pushrule, get_pushrule_actions, get_pushrule_enabled,
-<<<<<<< HEAD
-            get_pushrules_all, set_pushrule, set_pushrule_actions, set_pushrule_enabled, RuleKind,
-        },
-    },
-    events::EventType,
-    push::{
-        ConditionalPushRuleInit, ContentPushRule, OverridePushRule, PatternedPushRuleInit,
-        RoomPushRule, SenderPushRule, SimplePushRuleInit, UnderridePushRule,
-    },
-=======
             get_pushrules_all, set_pusher, set_pushrule, set_pushrule_actions,
             set_pushrule_enabled, RuleKind,
         },
@@ -24,7 +14,6 @@
         ConditionalPushRuleInit, ContentPushRule, OverridePushRule, PatternedPushRuleInit,
         RoomPushRule, SenderPushRule, SimplePushRuleInit, UnderridePushRule,
     },
->>>>>>> e4dc7ea8
 };
 
 #[cfg(feature = "conduit_bin")]
@@ -66,11 +55,7 @@
 
     let event = db
         .account_data
-<<<<<<< HEAD
-        .get::<ruma::events::push_rules::PushRulesEvent>(None, &sender_user, EventType::PushRules)?
-=======
         .get::<push_rules::PushRulesEvent>(None, &sender_user, EventType::PushRules)?
->>>>>>> e4dc7ea8
         .ok_or(Error::BadRequest(
             ErrorKind::NotFound,
             "PushRules event not found.",
@@ -109,14 +94,10 @@
     if let Some(rule) = rule {
         Ok(get_pushrule::Response { rule }.into())
     } else {
-<<<<<<< HEAD
-        Err(Error::BadRequest(ErrorKind::NotFound, "Push rule not found.").into())
-=======
         Err(Error::BadRequest(
             ErrorKind::NotFound,
             "Push rule not found.",
         ))
->>>>>>> e4dc7ea8
     }
 }
 
@@ -139,11 +120,7 @@
 
     let mut event = db
         .account_data
-<<<<<<< HEAD
-        .get::<ruma::events::push_rules::PushRulesEvent>(None, &sender_user, EventType::PushRules)?
-=======
         .get::<push_rules::PushRulesEvent>(None, &sender_user, EventType::PushRules)?
->>>>>>> e4dc7ea8
         .ok_or(Error::BadRequest(
             ErrorKind::NotFound,
             "PushRules event not found.",
@@ -289,11 +266,7 @@
 
     let mut event = db
         .account_data
-<<<<<<< HEAD
-        .get::<ruma::events::push_rules::PushRulesEvent>(None, &sender_user, EventType::PushRules)?
-=======
         .get::<push_rules::PushRulesEvent>(None, &sender_user, EventType::PushRules)?
->>>>>>> e4dc7ea8
         .ok_or(Error::BadRequest(
             ErrorKind::NotFound,
             "PushRules event not found.",
@@ -356,11 +329,7 @@
 
     let mut event = db
         .account_data
-<<<<<<< HEAD
-        .get::<ruma::events::push_rules::PushRulesEvent>(None, &sender_user, EventType::PushRules)?
-=======
         .get::<push_rules::PushRulesEvent>(None, &sender_user, EventType::PushRules)?
->>>>>>> e4dc7ea8
         .ok_or(Error::BadRequest(
             ErrorKind::NotFound,
             "PushRules event not found.",
@@ -463,11 +432,7 @@
 
     let mut event = db
         .account_data
-<<<<<<< HEAD
-        .get::<ruma::events::push_rules::PushRulesEvent>(None, &sender_user, EventType::PushRules)?
-=======
         .get::<push_rules::PushRulesEvent>(None, &sender_user, EventType::PushRules)?
->>>>>>> e4dc7ea8
         .ok_or(Error::BadRequest(
             ErrorKind::NotFound,
             "PushRules event not found.",
@@ -527,11 +492,7 @@
 
     let mut event = db
         .account_data
-<<<<<<< HEAD
-        .get::<ruma::events::push_rules::PushRulesEvent>(None, &sender_user, EventType::PushRules)?
-=======
         .get::<push_rules::PushRulesEvent>(None, &sender_user, EventType::PushRules)?
->>>>>>> e4dc7ea8
         .ok_or(Error::BadRequest(
             ErrorKind::NotFound,
             "PushRules event not found.",
@@ -634,11 +595,7 @@
 
     let mut event = db
         .account_data
-<<<<<<< HEAD
-        .get::<ruma::events::push_rules::PushRulesEvent>(None, &sender_user, EventType::PushRules)?
-=======
         .get::<push_rules::PushRulesEvent>(None, &sender_user, EventType::PushRules)?
->>>>>>> e4dc7ea8
         .ok_or(Error::BadRequest(
             ErrorKind::NotFound,
             "PushRules event not found.",
@@ -697,7 +654,6 @@
             }
         }
         RuleKind::_Custom(_) => {}
-<<<<<<< HEAD
     }
 
     db.account_data.update(
@@ -713,27 +669,6 @@
     Ok(delete_pushrule::Response.into())
 }
 
-#[cfg_attr(feature = "conduit_bin", get("/_matrix/client/r0/pushers"))]
-pub async fn get_pushers_route() -> ConduitResult<get_pushers::Response> {
-    Ok(get_pushers::Response {
-        pushers: Vec::new(),
-=======
->>>>>>> e4dc7ea8
-    }
-
-    db.account_data.update(
-        None,
-        &sender_user,
-        EventType::PushRules,
-        &event,
-        &db.globals,
-    )?;
-
-    db.flush().await?;
-
-    Ok(delete_pushrule::Response.into())
-}
-
 #[cfg_attr(
     feature = "conduit_bin",
     get("/_matrix/client/r0/pushers", data = "<body>")
