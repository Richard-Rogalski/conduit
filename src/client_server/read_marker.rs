use super::State;
use crate::{ConduitResult, Database, Error, Ruma};
use ruma::{
    api::client::{
        error::ErrorKind,
<<<<<<< HEAD
        r0::{capabilities::get_capabilities, read_marker::set_read_marker},
=======
        r0::{read_marker::set_read_marker, receipt::create_receipt},
>>>>>>> 6da40225
    },
    events::{AnyEphemeralRoomEvent, AnyEvent, EventType},
};

#[cfg(feature = "conduit_bin")]
use rocket::post;
use std::{collections::BTreeMap, time::SystemTime};

#[cfg_attr(
    feature = "conduit_bin",
    post("/_matrix/client/r0/rooms/<_>/read_markers", data = "<body>")
)]
#[tracing::instrument(skip(db, body))]
pub async fn set_read_marker_route(
    db: State<'_, Database>,
    body: Ruma<set_read_marker::Request<'_>>,
) -> ConduitResult<set_read_marker::Response> {
    let sender_user = body.sender_user.as_ref().expect("user is authenticated");

    let fully_read_event = ruma::events::fully_read::FullyReadEvent {
        content: ruma::events::fully_read::FullyReadEventContent {
            event_id: body.fully_read.clone(),
        },
        room_id: body.room_id.clone(),
    };
    db.account_data.update(
        Some(&body.room_id),
        &sender_user,
        EventType::FullyRead,
        &fully_read_event,
        &db.globals,
    )?;

    if let Some(event) = &body.read_receipt {
        db.rooms.edus.private_read_set(
            &body.room_id,
            &sender_user,
            db.rooms.get_pdu_count(event)?.ok_or(Error::BadRequest(
                ErrorKind::InvalidParam,
                "Event does not exist.",
            ))?,
            &db.globals,
        )?;

        let mut user_receipts = BTreeMap::new();
        user_receipts.insert(
            sender_user.clone(),
            ruma::events::receipt::Receipt {
                ts: Some(SystemTime::now()),
            },
        );
        let mut receipt_content = BTreeMap::new();
        receipt_content.insert(
            event.to_owned(),
            ruma::events::receipt::Receipts {
                read: Some(user_receipts),
            },
        );

        db.rooms.edus.readreceipt_update(
            &sender_user,
            &body.room_id,
            AnyEvent::Ephemeral(AnyEphemeralRoomEvent::Receipt(
                ruma::events::receipt::ReceiptEvent {
                    content: ruma::events::receipt::ReceiptEventContent(receipt_content),
                    room_id: body.room_id.clone(),
                },
            )),
            &db.globals,
        )?;
    }

    db.flush().await?;

    Ok(set_read_marker::Response.into())
}

#[cfg_attr(
    feature = "conduit_bin",
    post("/_matrix/client/r0/rooms/<_>/receipt/<_>/<_>", data = "<body>")
)]
#[tracing::instrument(skip(db, body))]
pub async fn create_receipt_route(
    db: State<'_, Database>,
    body: Ruma<create_receipt::Request<'_>>,
) -> ConduitResult<create_receipt::Response> {
    let sender_user = body.sender_user.as_ref().expect("user is authenticated");

    db.rooms.edus.private_read_set(
        &body.room_id,
        &sender_user,
        db.rooms
            .get_pdu_count(&body.event_id)?
            .ok_or(Error::BadRequest(
                ErrorKind::InvalidParam,
                "Event does not exist.",
            ))?,
        &db.globals,
    )?;

    let mut user_receipts = BTreeMap::new();
    user_receipts.insert(
        sender_user.clone(),
        ruma::events::receipt::Receipt {
            ts: Some(SystemTime::now()),
        },
    );
    let mut receipt_content = BTreeMap::new();
    receipt_content.insert(
        body.event_id.to_owned(),
        ruma::events::receipt::Receipts {
            read: Some(user_receipts),
        },
    );

    db.rooms.edus.readreceipt_update(
        &sender_user,
        &body.room_id,
        AnyEvent::Ephemeral(AnyEphemeralRoomEvent::Receipt(
            ruma::events::receipt::ReceiptEvent {
                content: ruma::events::receipt::ReceiptEventContent(receipt_content),
                room_id: body.room_id.clone(),
            },
        )),
        &db.globals,
    )?;

    db.flush().await?;

    Ok(create_receipt::Response.into())
}<|MERGE_RESOLUTION|>--- conflicted
+++ resolved
@@ -1,16 +1,6 @@
 use super::State;
 use crate::{ConduitResult, Database, Error, Ruma};
-use ruma::{
-    api::client::{
-        error::ErrorKind,
-<<<<<<< HEAD
-        r0::{capabilities::get_capabilities, read_marker::set_read_marker},
-=======
-        r0::{read_marker::set_read_marker, receipt::create_receipt},
->>>>>>> 6da40225
-    },
-    events::{AnyEphemeralRoomEvent, AnyEvent, EventType},
-};
+use ruma::{api::client::{error::ErrorKind, r0::{capabilities::get_capabilities, read_marker::set_read_marker, receipt::create_receipt}}, events::{AnyEphemeralRoomEvent, AnyEvent, EventType}};
 
 #[cfg(feature = "conduit_bin")]
 use rocket::post;
