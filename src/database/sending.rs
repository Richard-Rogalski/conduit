--- conflicted
+++ resolved
@@ -164,11 +164,7 @@
 
                                 prefix.push(0xff);
 
-<<<<<<< HEAD
-                                last_failed_try.insert(server.clone(), match last_failed_try.get(&server) {
-=======
                                 last_failed_try.insert(outgoing_kind.clone(), match last_failed_try.get(&outgoing_kind) {
->>>>>>> e4dc7ea8
                                     Some(last_failed) => {
                                         (last_failed.0+1, Instant::now())
                                     },
