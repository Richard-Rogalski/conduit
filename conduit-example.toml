--- conflicted
+++ resolved
@@ -27,12 +27,7 @@
 
 # Disable encryption, so no new encrypted rooms can be created
 # Note: existing rooms will continue to work
-<<<<<<< HEAD
 #allow_encryption = false
-=======
-#allow_encryption = true
-
->>>>>>> bd6507ea
 #allow_federation = false
 
 # Enable jaeger to support monitoring and troubleshooting through jaeger
